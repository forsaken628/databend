// Copyright 2022 Datafuse Labs.
//
// Licensed under the Apache License, Version 2.0 (the "License");
// you may not use this file except in compliance with the License.
// You may obtain a copy of the License at
//
//     http://www.apache.org/licenses/LICENSE-2.0
//
// Unless required by applicable law or agreed to in writing, software
// distributed under the License is distributed on an "AS IS" BASIS,
// WITHOUT WARRANTIES OR CONDITIONS OF ANY KIND, either express or implied.
// See the License for the specific language governing permissions and
// limitations under the License.

use std::fs::File;

use common_base::tokio;
use common_datablocks::assert_blocks_eq;
use common_datablocks::DataBlock;
use common_exception::ErrorCode;
use common_exception::Result;
use common_streams::ParquetSourceBuilder;
use common_streams::Source;
use opendal::services::fs;
use opendal::Operator;

#[tokio::test(flavor = "multi_thread", worker_threads = 1)]
async fn test_source_parquet() -> Result<()> {
    use common_datavalues::prelude::*;

    let schema = DataSchemaRefExt::create(vec![
        DataField::new("a", i8::to_data_type()),
        DataField::new("b", Vu8::to_data_type()),
    ]);

    let arrow_schema = schema.to_arrow();

    use common_arrow::arrow::io::parquet::write::*;
    let options = WriteOptions {
        write_statistics: true,
        compression: Compression::Lz4, // let's begin with lz4
        version: Version::V2,
    };

    let col_a = Series::from_data(vec![1i8, 1, 2, 1, 2, 3]);
    let col_b = Series::from_data(vec!["1", "1", "2", "1", "2", "3"]);
    let sample_block = DataBlock::create(schema.clone(), vec![col_a, col_b]);

    use common_arrow::arrow::chunk::Chunk;
    let batch = Chunk::try_from(sample_block)?;
    use common_arrow::parquet::encoding::Encoding;
    let encodings = std::iter::repeat(Encoding::Plain)
        .take(arrow_schema.fields.len())
        .collect::<Vec<_>>();

    let page_nums_expects = 3;
    let name = "test-parquet";
    let dir = tempfile::tempdir().unwrap();

    // write test parquet
    // write test parquet
    let len = {
        let rg_iter = std::iter::repeat(batch).map(Ok).take(page_nums_expects);
        let row_groups = RowGroupIterator::try_new(rg_iter, &arrow_schema, options, encodings)?;
        let path = dir.path().join(name);
        let mut writer = File::create(path).unwrap();

        common_arrow::write_parquet_file(&mut writer, row_groups, arrow_schema, options)
            .map_err(|e| ErrorCode::ParquetError(e.to_string()))?
    };

    let local = Operator::new(
        fs::Backend::build()
            .root(dir.path().to_str().unwrap())
            .finish()
            .await
            .unwrap(),
    );
    let stream = local.object(name).limited_reader(len);
<<<<<<< HEAD
=======
    let stream = BufReader::with_capacity(4 * 1024 * 1024, stream);
>>>>>>> 6dc74067

    let default_proj = (0..schema.fields().len())
        .into_iter()
        .collect::<Vec<usize>>();

    let mut builder = ParquetSourceBuilder::create(schema);
    builder.projection(default_proj);

    let mut page_nums = 0;
    let mut parquet_source = builder.build(stream).unwrap();
    // expects `page_nums_expects` blocks, and
    while let Some(block) = parquet_source.read().await? {
        page_nums += 1;
        // for each block, the content is the same of `sample_block`
        assert_blocks_eq(
            vec![
                "+---+---+",
                "| a | b |",
                "+---+---+",
                "| 1 | 1 |",
                "| 1 | 1 |",
                "| 2 | 2 |",
                "| 1 | 1 |",
                "| 2 | 2 |",
                "| 3 | 3 |",
                "+---+---+",
            ],
            &[block],
        );
    }

    assert_eq!(page_nums_expects, page_nums);
    Ok(())
}<|MERGE_RESOLUTION|>--- conflicted
+++ resolved
@@ -21,6 +21,7 @@
 use common_exception::Result;
 use common_streams::ParquetSourceBuilder;
 use common_streams::Source;
+use futures::io::BufReader;
 use opendal::services::fs;
 use opendal::Operator;
 
@@ -77,10 +78,7 @@
             .unwrap(),
     );
     let stream = local.object(name).limited_reader(len);
-<<<<<<< HEAD
-=======
     let stream = BufReader::with_capacity(4 * 1024 * 1024, stream);
->>>>>>> 6dc74067
 
     let default_proj = (0..schema.fields().len())
         .into_iter()
