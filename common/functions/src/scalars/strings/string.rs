// Copyright 2021 Datafuse Labs.
//
// Licensed under the Apache License, Version 2.0 (the "License");
// you may not use this file except in compliance with the License.
// You may obtain a copy of the License at
//
//     http://www.apache.org/licenses/LICENSE-2.0
//
// Unless required by applicable law or agreed to in writing, software
// distributed under the License is distributed on an "AS IS" BASIS,
// WITHOUT WARRANTIES OR CONDITIONS OF ANY KIND, either express or implied.
// See the License for the specific language governing permissions and
// limitations under the License.

use crate::scalars::function_factory::FunctionFactory;
use crate::scalars::AsciiFunction;
use crate::scalars::Base64DecodeFunction;
use crate::scalars::Base64EncodeFunction;
use crate::scalars::BitLengthFunction;
use crate::scalars::FieldFunction;
use crate::scalars::HexFunction;
use crate::scalars::InsertFunction;
use crate::scalars::InstrFunction;
use crate::scalars::LTrimFunction;
use crate::scalars::LocateFunction;
use crate::scalars::OctFunction;
use crate::scalars::OctetLengthFunction;
use crate::scalars::PositionFunction;
use crate::scalars::QuoteFunction;
use crate::scalars::RTrimFunction;
use crate::scalars::RepeatFunction;
<<<<<<< HEAD
use crate::scalars::ReverseFunction;
=======
use crate::scalars::ReplaceFunction;
use crate::scalars::StrcmpFunction;
>>>>>>> cea8134c
use crate::scalars::SubstringFunction;
use crate::scalars::TrimFunction;
use crate::scalars::UnhexFunction;

#[derive(Clone)]
pub struct StringFunction;

impl StringFunction {
    pub fn register(factory: &mut FunctionFactory) {
        factory.register("mid", SubstringFunction::desc());
        factory.register("substr", SubstringFunction::desc());
        factory.register("substring", SubstringFunction::desc());
        factory.register("substring", SubstringFunction::desc());
        factory.register("oct", OctFunction::desc());
        factory.register("repeat", RepeatFunction::desc());
        factory.register("ltrim", LTrimFunction::desc());
        factory.register("rtrim", RTrimFunction::desc());
        factory.register("trim", TrimFunction::desc());
        factory.register("hex", HexFunction::desc());
        factory.register("unhex", UnhexFunction::desc());
        factory.register("quote", QuoteFunction::desc());
        factory.register("ascii", AsciiFunction::desc());
        factory.register("to_base64", Base64EncodeFunction::desc());
        factory.register("from_base64", Base64DecodeFunction::desc());
        factory.register("locate", LocateFunction::desc());
        factory.register("position", PositionFunction::desc());
        factory.register("instr", InstrFunction::desc());
        factory.register("insert", InsertFunction::desc());
        factory.register("field", FieldFunction::desc());
        factory.register("octet_length", OctetLengthFunction::desc());
        factory.register("bit_length", BitLengthFunction::desc());
<<<<<<< HEAD
        factory.register("reverse", ReverseFunction::desc());
=======
        factory.register("replace", ReplaceFunction::desc());
        factory.register("strcmp", StrcmpFunction::desc());
>>>>>>> cea8134c
    }
}<|MERGE_RESOLUTION|>--- conflicted
+++ resolved
@@ -29,12 +29,9 @@
 use crate::scalars::QuoteFunction;
 use crate::scalars::RTrimFunction;
 use crate::scalars::RepeatFunction;
-<<<<<<< HEAD
+use crate::scalars::ReplaceFunction;
 use crate::scalars::ReverseFunction;
-=======
-use crate::scalars::ReplaceFunction;
 use crate::scalars::StrcmpFunction;
->>>>>>> cea8134c
 use crate::scalars::SubstringFunction;
 use crate::scalars::TrimFunction;
 use crate::scalars::UnhexFunction;
@@ -66,11 +63,8 @@
         factory.register("field", FieldFunction::desc());
         factory.register("octet_length", OctetLengthFunction::desc());
         factory.register("bit_length", BitLengthFunction::desc());
-<<<<<<< HEAD
+        factory.register("replace", ReplaceFunction::desc());
         factory.register("reverse", ReverseFunction::desc());
-=======
-        factory.register("replace", ReplaceFunction::desc());
         factory.register("strcmp", StrcmpFunction::desc());
->>>>>>> cea8134c
     }
 }