--- conflicted
+++ resolved
@@ -15,32 +15,23 @@
 #[derive(Clone)]
 pub struct DatabaseFunction {
     display_name: String,
-    arg: Box<dyn IFunction>
+    arg: Box<dyn IFunction>,
 }
 
 impl DatabaseFunction {
-<<<<<<< HEAD
-    pub fn try_create(args: &[Box<dyn IFunction>]) -> Result<Box<dyn IFunction>> {
+    pub fn try_create(display_name: &str, args: &[Box<dyn IFunction>]) -> Result<Box<dyn IFunction>> {
         match args.len() {
-            1 => Ok(Box::new(Self { arg: args[0].clone() })),
-            _ => Result::Err(ErrorCodes::BadArguments("The argument size of function database must be one".to_string()))
+            1 => Ok(Box::new(Self {
+                display_name: display_name.to_string(),
+                arg: args[0].clone(),
+            })),
+            _ => Result::Err(ErrorCodes::BadArguments(
+                format!(
+                    "The argument size of function {} must be one",
+                    display_name
+                )
+            ))
         }
-=======
-    pub fn try_create(
-        display_name: &str,
-        args: &[Box<dyn IFunction>]
-    ) -> Result<Box<dyn IFunction>> {
-        ensure!(
-            args.len() == 1,
-            "The argument size of function {} must be one",
-            display_name
-        );
-
-        Ok(Box::new(Self {
-            display_name: display_name.to_string(),
-            arg: args[0].clone()
-        }))
->>>>>>> 9d768fd6
     }
 }
 
