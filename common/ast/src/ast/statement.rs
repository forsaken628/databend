// Copyright 2021 Datafuse Labs.
//
// Licensed under the Apache License, Version 2.0 (the "License");
// you may not use this file except in compliance with the License.
// You may obtain a copy of the License at
//
//     http://www.apache.org/licenses/LICENSE-2.0
//
// Unless required by applicable law or agreed to in writing, software
// distributed under the License is distributed on an "AS IS" BASIS,
// WITHOUT WARRANTIES OR CONDITIONS OF ANY KIND, either express or implied.
// See the License for the specific language governing permissions and
// limitations under the License.

use std::fmt::Display;
use std::fmt::Formatter;

use common_meta_types::AuthType;
use common_meta_types::UserIdentity;
use common_meta_types::UserOption;
use common_meta_types::UserOptionFlag;

use super::write_space_seperated_list;
use super::Expr;
use crate::ast::expr::Literal;
use crate::ast::expr::TypeName;
use crate::ast::write_comma_separated_list;
use crate::ast::write_period_separated_list;
use crate::ast::Identifier;
use crate::ast::Query;
use crate::parser::token::Token;

// SQL statement
#[derive(Debug, Clone, PartialEq)]
pub enum Statement<'a> {
    Explain {
        kind: ExplainKind,
        query: Box<Statement<'a>>,
    },
    Query(Box<Query<'a>>),

    // Databases
    ShowDatabases {
        limit: Option<ShowLimit<'a>>,
    },
    ShowCreateDatabase {
        database: Identifier<'a>,
    },
    CreateDatabase(CreateDatabaseStmt<'a>),
    DropDatabase {
        if_exists: bool,
        database: Identifier<'a>,
    },
    AlterDatabase {
        if_exists: bool,
        database: Identifier<'a>,
        action: AlterDatabaseAction<'a>,
    },
    UseDatabase {
        database: Identifier<'a>,
    },

    // Tables
    ShowTables {
        database: Option<Identifier<'a>>,
        full: bool,
        limit: Option<ShowLimit<'a>>,
        with_history: bool,
    },
    ShowCreateTable {
        database: Option<Identifier<'a>>,
        table: Identifier<'a>,
    },
    ShowTablesStatus {
        database: Option<Identifier<'a>>,
        limit: Option<ShowLimit<'a>>,
    },
    CreateTable(CreateTableStmt<'a>),
    // Describe schema of a table
    // Like `SHOW CREATE TABLE`
    Describe {
        catalog: Option<Identifier<'a>>,
        database: Option<Identifier<'a>>,
        table: Identifier<'a>,
    },
    DropTable {
        if_exists: bool,
        database: Option<Identifier<'a>>,
        table: Identifier<'a>,
        all: bool,
    },
    UnDropTable {
        database: Option<Identifier<'a>>,
        table: Identifier<'a>,
    },
    AlterTable {
        if_exists: bool,
        database: Option<Identifier<'a>>,
        table: Identifier<'a>,
        action: AlterTableAction<'a>,
    },
    RenameTable {
        database: Option<Identifier<'a>>,
        table: Identifier<'a>,
        new_table: Identifier<'a>,
    },
    TruncateTable {
        database: Option<Identifier<'a>>,
        table: Identifier<'a>,
        purge: bool,
    },
    OptimizeTable {
        database: Option<Identifier<'a>>,
        table: Identifier<'a>,
        action: Option<OptimizeTableAction>,
    },

    // Views
    CreateView(CreateViewStmt<'a>),
    AlterView {
        database: Option<Identifier<'a>>,
        view: Identifier<'a>,
        query: Box<Query<'a>>,
    },
    DropView {
        if_exists: bool,
        database: Option<Identifier<'a>>,
        view: Identifier<'a>,
    },

    ShowSettings,
    ShowProcessList,
    ShowMetrics,
    ShowFunctions {
        limit: Option<ShowLimit<'a>>,
    },

    KillStmt {
        kill_target: KillTarget,
        object_id: Identifier<'a>,
    },

    SetVariable {
        variable: Identifier<'a>,
        value: Literal,
    },

    Insert {
        database: Option<Identifier<'a>>,
        table: Identifier<'a>,
        columns: Vec<Identifier<'a>>,
        source: InsertSource<'a>,
        overwrite: bool,
    },

    // User
    CreateUser(CreateUserStmt),
    AlterUser {
        // None means current user
        user: Option<UserIdentity>,
        // None means no change to make
        auth_option: Option<AuthOption>,
        role_options: Vec<RoleOption>,
    },
    DropUser {
        if_exists: bool,
        user: UserIdentity,
    },

    // UDF
    CreateUDF {
        if_not_exists: bool,
        udf_name: Identifier<'a>,
        parameters: Vec<Identifier<'a>>,
        definition: Box<Expr<'a>>,
        description: Option<String>,
    },
    DropUDF {
        if_exists: bool,
        udf_name: Identifier<'a>,
    },
    AlterUDF {
        udf_name: Identifier<'a>,
        parameters: Vec<Identifier<'a>>,
        definition: Box<Expr<'a>>,
        description: Option<String>,
    },
}

#[derive(Debug, Clone, PartialEq)]
pub enum ExplainKind {
    Syntax,
    Graph,
    Pipeline,
}

#[derive(Debug, Clone, PartialEq)]
pub enum InsertSource<'a> {
    Streaming { format: String },
    Values { values_tokens: &'a [Token<'a>] },
    Select { query: Box<Query<'a>> },
}

#[derive(Debug, Clone, PartialEq)]
pub struct CreateDatabaseStmt<'a> {
    pub if_not_exists: bool,
    pub catalog: Option<Identifier<'a>>,
    pub database: Identifier<'a>,
    pub engine: DatabaseEngine,
    pub options: Vec<SQLProperty>,
}

#[derive(Debug, Clone, PartialEq)]
pub struct CreateTableStmt<'a> {
    pub if_not_exists: bool,
    pub database: Option<Identifier<'a>>,
    pub table: Identifier<'a>,
    pub source: Option<CreateTableSource<'a>>,
    pub table_options: Vec<TableOption>,
    pub cluster_by: Vec<Expr<'a>>,
    pub as_query: Option<Box<Query<'a>>>,
    pub comment: Option<String>,
}

#[derive(Debug, Clone, PartialEq)]
pub enum CreateTableSource<'a> {
    Columns(Vec<ColumnDefinition<'a>>),
    Like {
        database: Option<Identifier<'a>>,
        table: Identifier<'a>,
    },
}

#[derive(Debug, Clone, PartialEq)]
pub enum TableOption {
    Engine(Engine),
    Comment(String),
}

impl TableOption {
    pub fn option_key(&self) -> String {
        match self {
            TableOption::Engine(_) => "ENGINE".to_string(),
            TableOption::Comment(_) => "COMMENT".to_string(),
        }
    }

    pub fn option_value(&self) -> String {
        match self {
            TableOption::Engine(engine) => engine.to_string(),
            TableOption::Comment(comment) => comment.clone(),
        }
    }
}

#[derive(Debug, Clone, PartialEq)]
pub enum Engine {
    Null,
    Memory,
    Fuse,
    Github,
    View,
}

#[derive(Debug, Clone, PartialEq)]
<<<<<<< HEAD
pub enum DatabaseEngine {
    Default,
    Github(String),
=======
pub struct CreateViewStmt<'a> {
    pub if_not_exists: bool,
    pub database: Option<Identifier<'a>>,
    pub view: Identifier<'a>,
    pub query: Box<Query<'a>>,
>>>>>>> bcfb88ab
}

#[derive(Debug, Clone, PartialEq)]
pub struct SQLProperty {
    pub name: String,
    pub value: String,
}

#[derive(Debug, Clone, PartialEq)]
pub enum ShowLimit<'a> {
    Like { pattern: String },
    Where { selection: Box<Expr<'a>> },
}

#[derive(Debug, Clone, PartialEq)]
pub struct ColumnDefinition<'a> {
    pub name: Identifier<'a>,
    pub data_type: TypeName,
    pub nullable: bool,
    pub default_expr: Option<Box<Expr<'a>>>,
}

#[derive(Debug, Clone, PartialEq)]
pub enum AlterDatabaseAction<'a> {
    RenameDatabase { new_db: Identifier<'a> },
}

#[derive(Debug, Clone, PartialEq)]
pub enum AlterTableAction<'a> {
    RenameTable { new_table: Identifier<'a> },
    AlterClusterKey { cluster_by: Vec<Expr<'a>> },
    // TODO(wuzhiguo): AddColumn etc
}

#[derive(Debug, Clone, PartialEq)]
pub enum OptimizeTableAction {
    All,
    Purge,
    Compact,
}

#[derive(Debug, Clone, PartialEq)]
pub enum KillTarget {
    Query,
    Connection,
}

#[derive(Debug, Clone, PartialEq)]
pub struct CreateUserStmt {
    pub if_not_exists: bool,
    pub user: UserIdentity,
    pub auth_option: AuthOption,
    pub role_options: Vec<RoleOption>,
}

#[derive(Debug, Clone, PartialEq, Default)]
pub struct AuthOption {
    pub auth_type: Option<AuthType>,
    pub password: Option<String>,
}

#[derive(Debug, Clone, PartialEq)]
pub enum RoleOption {
    TenantSetting,
    NoTenantSetting,
    ConfigReload,
    NoConfigReload,
}

impl RoleOption {
    pub fn apply(&self, option: &mut UserOption) {
        match self {
            Self::TenantSetting => {
                option.set_option_flag(UserOptionFlag::TenantSetting);
            }
            Self::NoTenantSetting => {
                option.unset_option_flag(UserOptionFlag::TenantSetting);
            }
            Self::ConfigReload => {
                option.set_option_flag(UserOptionFlag::ConfigReload);
            }
            Self::NoConfigReload => {
                option.unset_option_flag(UserOptionFlag::ConfigReload);
            }
        }
    }
}

impl<'a> Display for ShowLimit<'a> {
    fn fmt(&self, f: &mut Formatter<'_>) -> std::fmt::Result {
        match self {
            ShowLimit::Like { pattern } => write!(f, "LIKE {pattern}"),
            ShowLimit::Where { selection } => write!(f, "WHERE {selection}"),
        }
    }
}

impl<'a> Display for ColumnDefinition<'a> {
    fn fmt(&self, f: &mut Formatter<'_>) -> std::fmt::Result {
        write!(f, "{} {}", self.name, self.data_type)?;
        if self.nullable {
            write!(f, " NULL")?;
        } else {
            write!(f, " NOT NULL")?;
        }
        if let Some(default_expr) = &self.default_expr {
            write!(f, " DEFAULT {default_expr}")?;
        }
        Ok(())
    }
}

impl Display for TableOption {
    fn fmt(&self, f: &mut Formatter<'_>) -> std::fmt::Result {
        match self {
            TableOption::Engine(engine) => write!(f, "ENGINE = {engine}"),
            TableOption::Comment(comment) => write!(f, "COMMENT = {comment}"),
        }
    }
}

impl Display for DatabaseEngine {
    fn fmt(&self, f: &mut Formatter<'_>) -> std::fmt::Result {
        if let DatabaseEngine::Github(token) = self {
            write!(f, "GITHUB(token=\'{token}\')")
        } else {
            write!(f, "DEFAULT")
        }
    }
}

impl Display for Engine {
    fn fmt(&self, f: &mut Formatter<'_>) -> std::fmt::Result {
        match self {
            Engine::Null => write!(f, "NULL"),
            Engine::Memory => write!(f, "MEMORY"),
            Engine::Fuse => write!(f, "FUSE"),
            Engine::Github => write!(f, "GITHUB"),
            Engine::View => write!(f, "VIEW"),
        }
    }
}

impl Display for KillTarget {
    fn fmt(&self, f: &mut Formatter<'_>) -> std::fmt::Result {
        match self {
            KillTarget::Query => write!(f, "QUERY"),
            KillTarget::Connection => write!(f, "CONNECTION"),
        }
    }
}

impl Display for RoleOption {
    fn fmt(&self, f: &mut Formatter) -> std::fmt::Result {
        match self {
            RoleOption::TenantSetting => write!(f, "TENANTSETTING"),
            RoleOption::NoTenantSetting => write!(f, "NOTENANTSETTING"),
            RoleOption::ConfigReload => write!(f, "CONFIGRELOAD"),
            RoleOption::NoConfigReload => write!(f, "NOCONFIGRELOAD"),
        }
    }
}

impl<'a> Display for Statement<'a> {
    fn fmt(&self, f: &mut Formatter<'_>) -> std::fmt::Result {
        match self {
            Statement::Explain { kind, query } => {
                write!(f, "EXPLAIN")?;
                match *kind {
                    ExplainKind::Syntax => (),
                    ExplainKind::Graph => write!(f, " GRAPH")?,
                    ExplainKind::Pipeline => write!(f, " PIPELINE")?,
                }
                write!(f, " {query}")?;
            }
            Statement::Query(query) => {
                write!(f, "{query}")?;
            }
            Statement::ShowDatabases { limit } => {
                write!(f, "SHOW DATABASES")?;
                if let Some(limit) = limit {
                    write!(f, " {limit}")?;
                }
            }
            Statement::ShowCreateDatabase { database } => {
                write!(f, "SHOW CREATE DATABASE {database}")?;
            }
            Statement::CreateDatabase(CreateDatabaseStmt {
                if_not_exists,
                catalog,
                database,
                engine,
                ..
            }) => {
                write!(f, "CREATE DATABASE ")?;
                if *if_not_exists {
                    write!(f, "IF NOT EXISTS ")?;
                }
                write_period_separated_list(f, catalog.iter().chain(Some(database)))?;
                write!(f, " ENGINE = {engine}")?;
                // TODO(leiysky): display rest information
            }
            Statement::DropDatabase {
                database,
                if_exists,
            } => {
                write!(f, "DROP DATABASE")?;
                if *if_exists {
                    write!(f, " IF EXISTS")?;
                }
                write!(f, " {database}")?;
            }
            Statement::AlterDatabase {
                if_exists,
                database,
                action,
            } => {
                write!(f, "ALTER DATABASE")?;
                if *if_exists {
                    write!(f, " IF EXISTS")?;
                }
                write!(f, " {database}")?;
                match action {
                    AlterDatabaseAction::RenameDatabase { new_db } => {
                        write!(f, " RENAME TO {new_db}")?;
                    }
                }
            }
            Statement::UseDatabase { database } => {
                write!(f, "USE {database}")?;
            }
            Statement::ShowTables {
                database,
                full,
                limit,
                with_history,
            } => {
                write!(f, "SHOW")?;
                if *full {
                    write!(f, " FULL")?;
                }
                write!(f, " TABLES")?;
                if *with_history {
                    write!(f, " HISTORY")?;
                }
                if let Some(database) = database {
                    write!(f, " FROM {database}")?;
                }
                if let Some(limit) = limit {
                    write!(f, " {limit}")?;
                }
            }
            Statement::ShowCreateTable { database, table } => {
                write!(f, "SHOW CREATE TABLE ")?;
                write_period_separated_list(f, database.iter().chain(Some(table)))?;
            }
            Statement::ShowTablesStatus { database, limit } => {
                write!(f, "SHOW TABLE STATUS")?;
                if let Some(database) = database {
                    write!(f, " FROM {database}")?;
                }
                if let Some(limit) = limit {
                    write!(f, " {limit}")?;
                }
            }
            Statement::CreateTable(CreateTableStmt {
                if_not_exists,
                database,
                table,
                source,
                table_options,
                comment,
                cluster_by,
                as_query,
            }) => {
                write!(f, "CREATE TABLE ")?;
                if *if_not_exists {
                    write!(f, "IF NOT EXISTS ")?;
                }
                write_period_separated_list(f, database.iter().chain(Some(table)))?;
                match source {
                    Some(CreateTableSource::Columns(columns)) => {
                        write!(f, " (")?;
                        write_comma_separated_list(f, columns)?;
                        write!(f, ")")?;
                    }
                    Some(CreateTableSource::Like { database, table }) => {
                        write!(f, " LIKE ")?;
                        write_period_separated_list(f, database.iter().chain(Some(table)))?;
                    }
                    None => (),
                }

                // Format table options
                write_space_seperated_list(f, table_options.iter())?;

                if let Some(comment) = comment {
                    write!(f, " COMMENT = {comment}")?;
                }
                if !cluster_by.is_empty() {
                    write!(f, " CLUSTER BY ")?;
                    write_comma_separated_list(f, cluster_by)?;
                }
                if let Some(as_query) = as_query {
                    write!(f, " AS {as_query}")?;
                }
            }
            Statement::Describe {
                catalog,
                database,
                table,
            } => {
                write!(f, "DESCRIBE ")?;
                write_period_separated_list(
                    f,
                    catalog.iter().chain(database.iter().chain(Some(table))),
                )?;
            }
            Statement::DropTable {
                if_exists,
                database,
                table,
                all,
            } => {
                write!(f, "DROP TABLE ")?;
                if *if_exists {
                    write!(f, "IF EXISTS ")?;
                }
                write_period_separated_list(f, database.iter().chain(Some(table)))?;
                if *all {
                    write!(f, " ALL")?;
                }
            }
            Statement::UnDropTable { database, table } => {
                write!(f, "UNDROP TABLE ")?;
                write_period_separated_list(f, database.iter().chain(Some(table)))?;
            }
            Statement::AlterTable {
                if_exists,
                database,
                table,
                action,
            } => {
                write!(f, "ALTER TABLE ")?;
                if *if_exists {
                    write!(f, "IF EXISTS ")?;
                }
                write_period_separated_list(f, database.iter().chain(Some(table)))?;
                match action {
                    AlterTableAction::RenameTable { new_table } => {
                        write!(f, " RENAME TO {new_table}")?;
                    }
                    AlterTableAction::AlterClusterKey { cluster_by } => {
                        write!(f, " CLUSTER BY ")?;
                        write_comma_separated_list(f, cluster_by)?;
                    }
                }
            }
            Statement::RenameTable {
                database,
                table,
                new_table,
            } => {
                write!(f, "RENAME TABLE ")?;
                write_period_separated_list(f, database.iter().chain(Some(table)))?;
                write!(f, " TO {new_table}")?;
            }
            Statement::TruncateTable {
                database,
                table,
                purge,
            } => {
                write!(f, "TRUNCATE TABLE ")?;
                write_period_separated_list(f, database.iter().chain(Some(table)))?;
                if *purge {
                    write!(f, " PURGE")?;
                }
            }
            Statement::OptimizeTable {
                database,
                table,
                action,
            } => {
                write!(f, "OPTIMIZE TABLE ")?;
                write_period_separated_list(f, database.iter().chain(Some(table)))?;
                if let Some(action) = action {
                    match action {
                        OptimizeTableAction::All => write!(f, " ALL")?,
                        OptimizeTableAction::Purge => write!(f, " PURGE")?,
                        OptimizeTableAction::Compact => write!(f, " COMPACT")?,
                    }
                }
            }
            Statement::CreateView(CreateViewStmt {
                if_not_exists,
                database,
                view,
                query,
            }) => {
                write!(f, "CREATE VIEW ")?;
                if *if_not_exists {
                    write!(f, "IF NOT EXISTS ")?;
                }
                write_period_separated_list(f, database.iter().chain(Some(view)))?;
                write!(f, " AS {query}")?;
            }
            Statement::AlterView {
                database,
                view,
                query,
            } => {
                write!(f, "ALTER VIEW ")?;
                write_period_separated_list(f, database.iter().chain(Some(view)))?;
                write!(f, " AS {query}")?;
            }
            Statement::DropView {
                if_exists,
                database,
                view,
            } => {
                write!(f, "DROP VIEW ")?;
                if *if_exists {
                    write!(f, "IF EXISTS ")?;
                }
                write_period_separated_list(f, database.iter().chain(Some(view)))?;
            }
            Statement::ShowSettings => {
                write!(f, "SHOW SETTINGS")?;
            }
            Statement::ShowProcessList => {
                write!(f, "SHOW PROCESSLIST")?;
            }
            Statement::ShowMetrics => {
                write!(f, "SHOW METRICS")?;
            }
            Statement::ShowFunctions { limit } => {
                write!(f, "SHOW FUNCTIONS")?;
                if let Some(limit) = limit {
                    write!(f, " {limit}")?;
                }
            }
            Statement::KillStmt {
                kill_target,
                object_id,
            } => {
                write!(f, "KILL")?;
                match *kill_target {
                    KillTarget::Query => write!(f, " QUERY")?,
                    KillTarget::Connection => write!(f, " CONNECTION")?,
                }
                write!(f, " {object_id}")?;
            }
            Statement::SetVariable { variable, value } => {
                write!(f, "SET {variable} = {value}")?;
            }
            Statement::Insert {
                database,
                table,
                columns,
                source,
                overwrite,
            } => {
                write!(f, "INSERT ")?;
                if *overwrite {
                    write!(f, "OVERWRITE ")?;
                } else {
                    write!(f, "INTO ")?;
                }
                write_period_separated_list(f, database.iter().chain(Some(table)))?;
                if !columns.is_empty() {
                    write!(f, " (")?;
                    write_comma_separated_list(f, columns)?;
                    write!(f, ")")?;
                }
                match source {
                    InsertSource::Streaming { format } => write!(f, " FORMAT {format}")?,
                    InsertSource::Values { values_tokens } => write!(
                        f,
                        " VALUES {}",
                        &values_tokens[0].source[values_tokens.first().unwrap().span.start
                            ..values_tokens.last().unwrap().span.end]
                    )?,
                    InsertSource::Select { query } => write!(f, " {query}")?,
                }
            }
            Statement::CreateUser(CreateUserStmt {
                if_not_exists,
                user,
                auth_option,
                role_options,
            }) => {
                write!(f, "CREATE USER")?;
                if *if_not_exists {
                    write!(f, " IF NOT EXISTS")?;
                }
                write!(f, " {user} IDENTIFIED")?;
                if let Some(auth_type) = &auth_option.auth_type {
                    write!(f, " WITH {}", auth_type.to_str())?;
                }
                if let Some(password) = &auth_option.password {
                    write!(f, " BY '{password}'")?;
                }
                if !role_options.is_empty() {
                    write!(f, " WITH")?;
                    for role_option in role_options {
                        write!(f, " {role_option}")?;
                    }
                }
            }
            Statement::AlterUser {
                user,
                auth_option,
                role_options,
            } => {
                write!(f, "ALTER USER")?;
                if let Some(user) = user {
                    write!(f, " {user}")?;
                } else {
                    write!(f, " USER()")?;
                }
                if let Some(auth_option) = &auth_option {
                    write!(f, " IDENTIFIED")?;
                    if let Some(auth_type) = &auth_option.auth_type {
                        write!(f, " WITH {}", auth_type.to_str())?;
                    }
                    if let Some(password) = &auth_option.password {
                        write!(f, " BY '{password}'")?;
                    }
                }
                if !role_options.is_empty() {
                    write!(f, " WITH")?;
                    for with_option in role_options {
                        write!(f, " {with_option}")?;
                    }
                }
            }
            Statement::DropUser { if_exists, user } => {
                write!(f, "DROP USER")?;
                if *if_exists {
                    write!(f, " IF EXISTS")?;
                }
                write!(f, " {user}")?;
            }
            Statement::CreateUDF {
                if_not_exists,
                udf_name,
                parameters,
                definition,
                description,
            } => {
                write!(f, "CREATE FUNCTION")?;
                if *if_not_exists {
                    write!(f, " IF NOT EXISTS")?;
                }
                write!(f, " {udf_name} AS (")?;
                write_comma_separated_list(f, parameters)?;
                write!(f, ") -> {definition}")?;
                if let Some(description) = description {
                    write!(f, " DESC = '{description}'")?;
                }
            }
            Statement::DropUDF {
                if_exists,
                udf_name,
            } => {
                write!(f, "DROP FUNCTION")?;
                if *if_exists {
                    write!(f, " IF EXISTS")?;
                }
                write!(f, " {udf_name}")?;
            }
            Statement::AlterUDF {
                udf_name,
                parameters,
                definition,
                description,
            } => {
                write!(f, "ALTER FUNCTION {udf_name} AS (")?;
                write_comma_separated_list(f, parameters)?;
                write!(f, ") -> {definition}")?;
                if let Some(description) = description {
                    write!(f, " DESC = '{description}'")?;
                }
            }
        }
        Ok(())
    }
}<|MERGE_RESOLUTION|>--- conflicted
+++ resolved
@@ -263,17 +263,17 @@
 }
 
 #[derive(Debug, Clone, PartialEq)]
-<<<<<<< HEAD
 pub enum DatabaseEngine {
     Default,
     Github(String),
-=======
+}
+
+#[derive(Debug, Clone, PartialEq)]
 pub struct CreateViewStmt<'a> {
     pub if_not_exists: bool,
     pub database: Option<Identifier<'a>>,
     pub view: Identifier<'a>,
     pub query: Box<Query<'a>>,
->>>>>>> bcfb88ab
 }
 
 #[derive(Debug, Clone, PartialEq)]
