--- conflicted
+++ resolved
@@ -49,8 +49,7 @@
         Ok(())
     }
 
-<<<<<<< HEAD
-    fn de_json(&mut self, value: &serde_json::Value) -> Result<()> {
+    fn de_json(&mut self, value: &serde_json::Value, _format: &FormatSettings) -> Result<()> {
         match value {
             serde_json::Value::Bool(v) => self.builder.append_value(*v),
             _ => return Err(ErrorCode::BadBytes("Incorrect boolean value")),
@@ -58,10 +57,7 @@
         Ok(())
     }
 
-    fn de_whole_text(&mut self, reader: &[u8]) -> Result<()> {
-=======
     fn de_whole_text(&mut self, reader: &[u8], _format: &FormatSettings) -> Result<()> {
->>>>>>> cadab1a8
         if reader.eq_ignore_ascii_case(b"true") {
             self.builder.append_value(true);
         } else if reader.eq_ignore_ascii_case(b"false") {
@@ -89,19 +85,7 @@
         Ok(())
     }
 
-<<<<<<< HEAD
-    fn append_data_value(&mut self, value: DataValue) -> Result<()> {
-=======
-    fn de_json(&mut self, value: &serde_json::Value, _format: &FormatSettings) -> Result<()> {
-        match value {
-            serde_json::Value::Bool(v) => self.builder.append_value(*v),
-            _ => return Err(ErrorCode::BadBytes("Incorrect boolean value")),
-        }
-        Ok(())
-    }
-
     fn append_data_value(&mut self, value: DataValue, _format: &FormatSettings) -> Result<()> {
->>>>>>> cadab1a8
         self.builder.append_value(value.as_bool()?);
         Ok(())
     }
