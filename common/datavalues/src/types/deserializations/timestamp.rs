// Copyright 2021 Datafuse Labs.
//
// Licensed under the Apache License, Version 2.0 (the "License");
// you may not use this file except in compliance with the License.
// You may obtain a copy of the License at
//
//     http://www.apache.org/licenses/LICENSE-2.0
//
// Unless required by applicable law or agreed to in writing, software
// distributed under the License is distributed on an "AS IS" BASIS,
// WITHOUT WARRANTIES OR CONDITIONS OF ANY KIND, either express or implied.
// See the License for the specific language governing permissions and
// limitations under the License.

use common_exception::*;
use common_io::prelude::*;
use num::cast::AsPrimitive;

use crate::columns::MutableColumn;
use crate::prelude::*;

pub struct TimestampDeserializer {
    pub builder: MutablePrimitiveColumn<i64>,
    pub precision: usize,
}

impl TypeDeserializer for TimestampDeserializer {
    fn de_binary(&mut self, reader: &mut &[u8], _format: &FormatSettings) -> Result<()> {
        let value: i64 = reader.read_scalar()?;
        let _ = check_timestamp(value)?;
        self.builder.append_value(value);
        Ok(())
    }

    fn de_default(&mut self, _format: &FormatSettings) {
        self.builder.append_value(i64::default());
    }

    fn de_fixed_binary_batch(
        &mut self,
        reader: &[u8],
        step: usize,
        rows: usize,
        _format: &FormatSettings,
    ) -> Result<()> {
        for row in 0..rows {
            let mut reader = &reader[step * row..];
            let value: i64 = reader.read_scalar()?;
            let _ = check_timestamp(value)?;
            self.builder.append_value(value);
        }
        Ok(())
    }

    fn de_json(&mut self, value: &serde_json::Value, format: &FormatSettings) -> Result<()> {
        match value {
            serde_json::Value::String(v) => {
                let v = v.clone();
                let mut reader = BufferReader::new(v.as_bytes());
                let ts = reader.read_timestamp_text(&format.timezone)?;

                let micros = ts.timestamp_micros();
                let _ = check_timestamp(micros)?;
                self.builder.append_value(micros.as_());
                Ok(())
            }
            _ => Err(ErrorCode::BadBytes("Incorrect boolean value")),
        }
    }

<<<<<<< HEAD
    fn de_whole_text(&mut self, reader: &[u8]) -> Result<()> {
=======
    fn de_text_quoted<R: BufferRead>(
        &mut self,
        reader: &mut CheckpointReader<R>,
        format: &FormatSettings,
    ) -> Result<()> {
        reader.must_ignore_byte(b'\'')?;
        let ts = reader.read_timestamp_text(&format.timezone)?;
        let micros = ts.timestamp_micros();
        let _ = check_timestamp(micros)?;
        reader.must_ignore_byte(b'\'')?;
        self.builder.append_value(micros.as_());
        Ok(())
    }

    fn de_whole_text(&mut self, reader: &[u8], format: &FormatSettings) -> Result<()> {
>>>>>>> cadab1a8
        let mut reader = BufferReader::new(reader);
        let ts = reader.read_timestamp_text(&format.timezone)?;
        let micros = ts.timestamp_micros();
        let _ = check_timestamp(micros)?;
        reader.must_eof()?;
        self.builder.append_value(micros.as_());
        Ok(())
    }

    fn de_text<R: BufferRead>(
        &mut self,
        reader: &mut CheckpointReader<R>,
        format: &FormatSettings,
    ) -> Result<()> {
        let ts = reader.read_timestamp_text(&format.timezone)?;
        let micros = ts.timestamp_micros();
        let _ = check_timestamp(micros)?;
        self.builder.append_value(micros.as_());
        Ok(())
    }

    fn de_text_csv<R: BufferRead>(
        &mut self,
        reader: &mut CheckpointReader<R>,
<<<<<<< HEAD
        _delimiter: u8,
=======
        format: &FormatSettings,
>>>>>>> cadab1a8
    ) -> Result<()> {
        let maybe_quote = reader.ignore(|f| f == b'\'' || f == b'"')?;
        let ts = reader.read_timestamp_text(&format.timezone)?;
        let micros = ts.timestamp_micros();
        let _ = check_timestamp(micros)?;
        if maybe_quote {
            reader.must_ignore(|f| f == b'\'' || f == b'"')?;
        }
        self.builder.append_value(micros.as_());
        Ok(())
    }

    fn de_text_json<R: BufferRead>(
        &mut self,
        reader: &mut CheckpointReader<R>,
        format: &FormatSettings,
    ) -> Result<()> {
        reader.must_ignore_byte(b'"')?;
        let ts = reader.read_timestamp_text(&format.timezone)?;
        let micros = ts.timestamp_micros();
        let _ = check_timestamp(micros)?;
        reader.must_ignore_byte(b'"')?;

        self.builder.append_value(micros.as_());
        Ok(())
    }

<<<<<<< HEAD
    fn de_text_quoted<R: BufferRead>(&mut self, reader: &mut CheckpointReader<R>) -> Result<()> {
        reader.must_ignore_byte(b'\'')?;
        let ts = reader.read_timestamp_text(&self.tz)?;
        let micros = ts.timestamp_micros();
        let _ = check_timestamp(micros)?;
        reader.must_ignore_byte(b'\'')?;
        self.builder.append_value(micros.as_());
        Ok(())
    }

    fn append_data_value(&mut self, value: DataValue) -> Result<()> {
=======
    fn append_data_value(&mut self, value: DataValue, _format: &FormatSettings) -> Result<()> {
>>>>>>> cadab1a8
        let v = value.as_i64()?;
        let _ = check_timestamp(v)?;
        self.builder.append_value(v.as_());
        Ok(())
    }

    fn pop_data_value(&mut self) -> Result<DataValue> {
        self.builder.pop_data_value()
    }

    fn finish_to_column(&mut self) -> ColumnRef {
        self.builder.to_column()
    }
}<|MERGE_RESOLUTION|>--- conflicted
+++ resolved
@@ -68,9 +68,6 @@
         }
     }
 
-<<<<<<< HEAD
-    fn de_whole_text(&mut self, reader: &[u8]) -> Result<()> {
-=======
     fn de_text_quoted<R: BufferRead>(
         &mut self,
         reader: &mut CheckpointReader<R>,
@@ -86,7 +83,6 @@
     }
 
     fn de_whole_text(&mut self, reader: &[u8], format: &FormatSettings) -> Result<()> {
->>>>>>> cadab1a8
         let mut reader = BufferReader::new(reader);
         let ts = reader.read_timestamp_text(&format.timezone)?;
         let micros = ts.timestamp_micros();
@@ -111,11 +107,7 @@
     fn de_text_csv<R: BufferRead>(
         &mut self,
         reader: &mut CheckpointReader<R>,
-<<<<<<< HEAD
-        _delimiter: u8,
-=======
         format: &FormatSettings,
->>>>>>> cadab1a8
     ) -> Result<()> {
         let maybe_quote = reader.ignore(|f| f == b'\'' || f == b'"')?;
         let ts = reader.read_timestamp_text(&format.timezone)?;
@@ -143,21 +135,7 @@
         Ok(())
     }
 
-<<<<<<< HEAD
-    fn de_text_quoted<R: BufferRead>(&mut self, reader: &mut CheckpointReader<R>) -> Result<()> {
-        reader.must_ignore_byte(b'\'')?;
-        let ts = reader.read_timestamp_text(&self.tz)?;
-        let micros = ts.timestamp_micros();
-        let _ = check_timestamp(micros)?;
-        reader.must_ignore_byte(b'\'')?;
-        self.builder.append_value(micros.as_());
-        Ok(())
-    }
-
-    fn append_data_value(&mut self, value: DataValue) -> Result<()> {
-=======
     fn append_data_value(&mut self, value: DataValue, _format: &FormatSettings) -> Result<()> {
->>>>>>> cadab1a8
         let v = value.as_i64()?;
         let _ = check_timestamp(v)?;
         self.builder.append_value(v.as_());
