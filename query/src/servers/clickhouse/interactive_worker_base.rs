--- conflicted
+++ resolved
@@ -68,71 +68,6 @@
 
         let plan = PlanParser::parse(query, ctx.clone()).await?;
         match plan {
-<<<<<<< HEAD
-            PlanNode::Insert(insert) => Self::process_insert_query(insert, ch_ctx, ctx).await,
-            _ => {
-                let start = Instant::now();
-                let interpreter = InterpreterFactory::get(ctx.clone(), plan)?;
-                let name = interpreter.name().to_string();
-                histogram!(
-                    super::clickhouse_metrics::METRIC_INTERPRETER_USEDTIME,
-                    start.elapsed(),
-                    "interpreter" => name
-                );
-
-                let cancel = Arc::new(AtomicBool::new(false));
-                let cancel_clone = cancel.clone();
-
-                let (tx, rx) = mpsc::channel(20);
-                let mut data_tx = tx.clone();
-                let mut progress_tx = tx;
-
-                let progress_ctx = ctx.clone();
-                let mut interval_stream = IntervalStream::new(interval(Duration::from_millis(30)));
-                tokio::spawn(async move {
-                    let mut prev_progress_values = ProgressValues::default();
-                    while !cancel.load(Ordering::Relaxed) {
-                        let _ = interval_stream.next().await;
-                        let cur_progress_values = progress_ctx.get_scan_progress_value();
-                        let diff_progress_values = ProgressValues {
-                            read_rows: cur_progress_values.read_rows
-                                - prev_progress_values.read_rows,
-                            read_bytes: cur_progress_values.read_bytes
-                                - prev_progress_values.read_bytes,
-                        };
-                        prev_progress_values = cur_progress_values;
-                        progress_tx
-                            .send(BlockItem::ProgressTicker(diff_progress_values))
-                            .await
-                            .ok();
-                    }
-                });
-
-                ctx.try_spawn(async move {
-                    // Query log start.
-                    let _ = interpreter
-                        .start()
-                        .await
-                        .map_err(|e| tracing::error!("interpreter.start.error: {:?}", e));
-
-                    // Execute and read stream data.
-                    let async_data_stream = interpreter.execute(None);
-                    let mut data_stream = async_data_stream.await?;
-                    while let Some(block) = data_stream.next().await {
-                        data_tx.send(BlockItem::Block(block)).await.ok();
-                    }
-                    cancel_clone.store(true, Ordering::Relaxed);
-
-                    // Query log finish.
-                    let _ = interpreter
-                        .finish()
-                        .await
-                        .map_err(|e| tracing::error!("interpreter.finish.error: {:?}", e));
-                    Ok::<(), ErrorCode>(())
-                })?;
-
-                Ok(rx)
-=======
             PlanNode::Insert(ref insert) => {
                 // It has select plan, so we do not need to consume data from client
                 // data is from server and insert into server, just behave like select query
@@ -141,7 +76,6 @@
                 }
 
                 Self::process_insert_query(insert.clone(), ch_ctx, ctx).await
->>>>>>> 49bc0958
             }
             _ => Self::process_select_query(plan, ctx).await,
         }
@@ -207,11 +141,17 @@
         let progress_ctx = ctx.clone();
         let mut interval_stream = IntervalStream::new(interval(Duration::from_millis(30)));
         tokio::spawn(async move {
+            let mut prev_progress_values = ProgressValues::default();
             while !cancel.load(Ordering::Relaxed) {
                 let _ = interval_stream.next().await;
-                let values = progress_ctx.get_and_reset_scan_progress_value();
+                let cur_progress_values = progress_ctx.get_scan_progress_value();
+                let diff_progress_values = ProgressValues {
+                    read_rows: cur_progress_values.read_rows - prev_progress_values.read_rows,
+                    read_bytes: cur_progress_values.read_bytes - prev_progress_values.read_bytes,
+                };
+                prev_progress_values = cur_progress_values;
                 progress_tx
-                    .send(BlockItem::ProgressTicker(values))
+                    .send(BlockItem::ProgressTicker(diff_progress_values))
                     .await
                     .ok();
             }
