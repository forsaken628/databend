--- conflicted
+++ resolved
@@ -40,19 +40,8 @@
     // Get the database by name.
     async fn get_database(&self, db_name: &str) -> Result<Arc<dyn Database>>;
 
-<<<<<<< HEAD
     // Operation with database.
     async fn create_database(&self, req: CreateDatabaseReq) -> Result<CreateDatabaseReply>;
-=======
-    // Get one table by db and table name.
-    async fn get_table(&self, db_name: &str, table_name: &str) -> Result<Arc<dyn Table>>;
-
-    async fn list_tables(&self, db_name: &str) -> Result<Vec<Arc<dyn Table>>>;
-
-    async fn get_table_meta_by_id(&self, table_id: MetaId) -> Result<(TableIdent, Arc<TableMeta>)>;
-
-    async fn create_table(&self, req: CreateTableReq) -> Result<()>;
->>>>>>> 88b80c61
 
     async fn drop_database(&self, req: DropDatabaseReq) -> Result<()>;
 
