--- conflicted
+++ resolved
@@ -34,15 +34,9 @@
 
 use crate::sessions::TableContext;
 use crate::storages::fuse::io::MetaReaders;
-<<<<<<< HEAD
 use crate::storages::fuse::io::TableMetaLocationGenerator;
-use crate::storages::fuse::meta::BlockMeta;
-use crate::storages::fuse::meta::SegmentInfo;
-use crate::storages::fuse::meta::TableSnapshot;
 use crate::storages::index::BloomFilterExprEvalResult;
 use crate::storages::index::BloomFilterIndexer;
-=======
->>>>>>> 9b4da4bd
 use crate::storages::index::RangeFilter;
 
 pub struct BlockPruner {
@@ -58,30 +52,17 @@
     #[tracing::instrument(level = "debug", name="block_pruner_apply", skip(self, schema, ctx), fields(ctx.id = ctx.get_id().as_str()))]
     pub async fn apply(
         &self,
-<<<<<<< HEAD
-        ctx: &Arc<QueryContext>,
-=======
         ctx: &Arc<dyn TableContext>,
->>>>>>> 9b4da4bd
         schema: DataSchemaRef,
         push_down: &Option<Extras>,
     ) -> Result<Vec<(usize, BlockMeta)>> {
         let block_pred: Pred = match push_down {
             Some(exprs) if !exprs.filters.is_empty() => {
-<<<<<<< HEAD
-                // TODO `exprs`.filters should be typed as Option<Expression>
-                let range_filter =
-                    RangeFilter::try_create(ctx.clone(), &exprs.filters[0], schema.clone())?;
-=======
                 // for the time being, we only handle the first expr
                 let range_filter = RangeFilter::try_create(ctx.clone(), &exprs.filters[0], schema)?;
->>>>>>> 9b4da4bd
                 Box::new(move |v: &StatisticsOfColumns| range_filter.eval(v))
             }
-            _ => {
-                // TODO arrange a shortcut for this?
-                Box::new(|_: &StatisticsOfColumns| Ok(true))
-            }
+            _ => Box::new(|_: &StatisticsOfColumns| Ok(true)),
         };
 
         let segment_locs = self.table_snapshot.segments.clone();
@@ -130,8 +111,7 @@
                 let version = { u }.0; // use block expression to force moving
                 let idx = { idx }.0;
                 if accumulated_rows.load(Ordering::Acquire) < limit {
-<<<<<<< HEAD
-                    let segment_reader = MetaReaders::segment_info_reader(ctx);
+                    let segment_reader = MetaReaders::segment_info_reader(ctx.as_ref());
                     let segment_info = segment_reader.read(seg_loc, None, version).await?;
                     let blocks = Self::filter_segment(
                         segment_info.as_ref(),
@@ -194,21 +174,6 @@
                     } else {
                         Ok::<_, ErrorCode>(blocks.collect::<Vec<_>>())
                     }
-=======
-                    let reader = MetaReaders::segment_info_reader(ctx.as_ref());
-                    let segment_info = reader.read(seg_loc, None, version).await?;
-                    Ok::<_, ErrorCode>(
-                        Self::filter_segment(
-                            segment_info.as_ref(),
-                            &block_pred,
-                            &accumulated_rows,
-                            limit,
-                        )?
-                        .into_iter()
-                        .map(|v| (idx, v))
-                        .collect::<Vec<_>>(),
-                    )
->>>>>>> 9b4da4bd
                 } else {
                     Ok(vec![])
                 }
