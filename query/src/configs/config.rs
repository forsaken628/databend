--- conflicted
+++ resolved
@@ -58,7 +58,6 @@
 const LOG_DIR: &str = "LOG_DIR";
 
 // Query env.
-<<<<<<< HEAD
 const QUERY_TENANT: &str = "QUERY_TENANT";
 const QUERY_NAMESPACE: &str = "QUERY_NAMESPACE";
 const QUERY_NUM_CPUS: &str = "QUERY_NUM_CPUS";
@@ -76,18 +75,7 @@
 const QUERY_RPC_TLS_SERVER_KEY: &str = "QUERY_RPC_TLS_SERVER_KEY";
 const QUERY_RPC_TLS_SERVER_ROOT_CA_CERT: &str = "QUERY_RPC_TLS_SERVER_ROOT_CA_CERT";
 const QUERY_RPC_TLS_SERVICE_DOMAIN_NAME: &str = "QUERY_RPC_TLS_SERVICE_DOMAIN_NAME";
-=======
-const API_TLS_SERVER_CERT: &str = "API_TLS_SERVER_CERT";
-const API_TLS_SERVER_KEY: &str = "API_TLS_SERVER_KEY";
-
-const CONFIG_FILE: &str = "CONFIG_FILE";
-const DISABLE_LOCAL_DATABASE_ENGINE: &str = "DISABLE_LOCAL_DATABASE_ENGINE";
-
-const RPC_TLS_SERVER_CERT: &str = "RPC_TLS_SERVER_CERT";
-const RPC_TLS_SERVER_KEY: &str = "RPC_TLS_SERVER_KEY";
-const RPC_TLS_QUERY_SERVER_ROOT_CA_CERT: &str = "RPC_TLS_QUERY_SERVER_ROOT_CA_CERT";
-const RPC_TLS_QUERY_SERVICE_DOMAIN_NAME: &str = "RPC_TLS_QUERY_SERVICE_DOMAIN_NAME";
->>>>>>> 0d105036
+const QUERY_DISABLE_LOCAL_DATABASE_ENGINE: &str = "QUERY_DISABLE_LOCAL_DATABASE_ENGINE";
 
 // Meta env.
 const META_ADDRESS: &str = "META_ADDRESS";
@@ -358,7 +346,7 @@
     #[serde(default)]
     pub rpc_tls_query_service_domain_name: String,
 
-    #[structopt(long, env = "DISABLE_LOCAL_DATABASE_ENGINE", default_value = "0")]
+    #[structopt(long, env = "QUERY_DISABLE_LOCAL_DATABASE_ENGINE", default_value = "0")]
     #[serde(default)]
     pub disable_local_database_engine: String,
 }
@@ -563,7 +551,7 @@
             query,
             disable_local_database_engine,
             String,
-            DISABLE_LOCAL_DATABASE_ENGINE
+            QUERY_DISABLE_LOCAL_DATABASE_ENGINE
         );
 
         // for api http service
