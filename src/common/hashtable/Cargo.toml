[package]
name = "common-hashtable"
version = { workspace = true }
authors = { workspace = true }
license = { workspace = true }
publish = { workspace = true }
edition = { workspace = true }

[lib]
doctest = false
test = false

[dependencies] # In alphabetical order
# Workspace dependencies
common-base = { path = "../base" }

# Crates.io dependencies
<<<<<<< HEAD
ahash = "0.7.6"
bumpalo = "3.10.0"
cfg-if = "1.0.0"
libc = "0.2.126"
ordered-float = { version = "3.1.0", features = ["serde"] }
primitive-types = "0.11.1"
semver = "1.0.10"
=======
ahash = "0.8.0"
ordered-float = { version = "3.1.0", features = ["serde"] }
primitive-types = "0.12.0"
>>>>>>> 63418d54

[dev-dependencies]
rand = "0.8.5"<|MERGE_RESOLUTION|>--- conflicted
+++ resolved
@@ -15,19 +15,13 @@
 common-base = { path = "../base" }
 
 # Crates.io dependencies
-<<<<<<< HEAD
-ahash = "0.7.6"
+ahash = "0.8.0"
 bumpalo = "3.10.0"
 cfg-if = "1.0.0"
 libc = "0.2.126"
 ordered-float = { version = "3.1.0", features = ["serde"] }
-primitive-types = "0.11.1"
+primitive-types = "0.12.0"
 semver = "1.0.10"
-=======
-ahash = "0.8.0"
-ordered-float = { version = "3.1.0", features = ["serde"] }
-primitive-types = "0.12.0"
->>>>>>> 63418d54
 
 [dev-dependencies]
 rand = "0.8.5"