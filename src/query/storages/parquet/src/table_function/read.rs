--- conflicted
+++ resolved
@@ -60,20 +60,14 @@
         Ok(
             match PushDownInfo::prewhere_of_push_downs(&plan.push_downs) {
                 None => Arc::new(None),
-<<<<<<< HEAD
-                Some(v) => Arc::new(Some(
-                    v.filter
+                Some(v) => {
+                    let expr = v
+                        .filter
                         .as_expr(&BUILTIN_FUNCTIONS)
-                        .project_column_ref(|name| schema.index_of(name).unwrap()),
-                )),
-=======
-                Some(v) => Arc::new(v.filter.as_expr(&BUILTIN_FUNCTIONS).map(|expr| {
-                    let expr =
-                        expr.project_column_ref(|name| schema.column_with_name(name).unwrap().0);
+                        .project_column_ref(|name| schema.index_of(name).unwrap());
                     let (expr, _) = ConstantFolder::fold(&expr, ctx, &BUILTIN_FUNCTIONS);
-                    expr
-                })),
->>>>>>> 1905aa55
+                    Arc::new(Some(expr))
+                }
             },
         )
     }
@@ -151,50 +145,7 @@
                 .collect::<Vec<_>>()
         });
 
-<<<<<<< HEAD
-        pipeline.set_on_init(move || {
-            let mut partitions = Vec::with_capacity(locations.len());
-
-            // build row group pruner.
-            let filter_exprs = push_downs.as_ref().map(|extra| {
-                extra
-                    .filters
-                    .iter()
-                    .map(|f| f.as_expr(&BUILTIN_FUNCTIONS))
-                    .collect::<Vec<_>>()
-            });
-            let row_group_pruner =
-                RangePrunerCreator::try_create(&ctx_ref, filter_exprs.as_deref(), &schema)?;
-
-            for location in &locations {
-                let file_meta = ParquetReader::read_meta(location)?;
-                let mut row_group_pruned = vec![false; file_meta.row_groups.len()];
-
-                let no_stats = file_meta.row_groups.iter().any(|r| {
-                    r.columns()
-                        .iter()
-                        .any(|c| c.metadata().statistics.is_none())
-                });
-
-                if !skip_pruning && !no_stats {
-                    // If collecting stats fails or `should_keep` is true, we still read the row group.
-                    // Otherwise, the row group will be pruned.
-                    if let Ok(row_group_stats) = ParquetReader::collect_row_group_stats(
-                        &projected_column_leaves,
-                        &file_meta.row_groups,
-                    ) {
-                        for (idx, (stats, _rg)) in row_group_stats
-                            .iter()
-                            .zip(file_meta.row_groups.iter())
-                            .enumerate()
-                        {
-                            row_group_pruned[idx] = !row_group_pruner.should_keep(stats);
-                        }
-                    }
-                }
-=======
         let read_options = self.read_options;
->>>>>>> 1905aa55
 
         pipeline.set_on_init(move || {
             prune_and_set_partitions(
