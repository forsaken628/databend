// Copyright 2021 Datafuse Labs.
//
// Licensed under the Apache License, Version 2.0 (the "License");
// you may not use this file except in compliance with the License.
// You may obtain a copy of the License at
//
//     http://www.apache.org/licenses/LICENSE-2.0
//
// Unless required by applicable law or agreed to in writing, software
// distributed under the License is distributed on an "AS IS" BASIS,
// WITHOUT WARRANTIES OR CONDITIONS OF ANY KIND, either express or implied.
// See the License for the specific language governing permissions and
// limitations under the License.

use std::sync::Arc;

use common_catalog::catalog::Catalog;
use common_catalog::catalog::CatalogManager;
use common_catalog::table::Table;
use common_catalog::table_context::TableContext;
use common_exception::Result;
use common_expression::types::DataType;
use common_expression::types::NumberDataType;
use common_expression::utils::ColumnFrom;
use common_expression::Chunk;
use common_expression::Column;
use common_expression::DataField;
use common_expression::DataSchema;
use common_expression::DataSchemaRefExt;
use common_expression::TableDataType;
use common_expression::TableField;
use common_expression::TableSchemaRef;
use common_expression::TableSchemaRefExt;
use common_expression::Value;
use common_meta_app::schema::TableIdent;
use common_meta_app::schema::TableInfo;
use common_meta_app::schema::TableMeta;

use crate::table::AsyncOneBlockSystemTable;
use crate::table::AsyncSystemTable;

pub struct TablesTable<const WITH_HISTROY: bool> {
    table_info: TableInfo,
}

pub type TablesTableWithHistory = TablesTable<true>;
pub type TablesTableWithoutHistory = TablesTable<false>;

#[async_trait::async_trait]
pub trait HistoryAware {
    const TABLE_NAME: &'static str;
    async fn list_tables(
        catalog: &Arc<dyn Catalog>,
        tenant: &str,
        db_name: &str,
    ) -> Result<Vec<Arc<dyn Table>>>;
}

#[async_trait::async_trait]
impl HistoryAware for TablesTable<true> {
    const TABLE_NAME: &'static str = "tables_with_history";
    async fn list_tables(
        catalog: &Arc<dyn Catalog>,
        tenant: &str,
        database_name: &str,
    ) -> Result<Vec<Arc<dyn Table>>> {
        catalog.list_tables_history(tenant, database_name).await
    }
}

#[async_trait::async_trait]
impl HistoryAware for TablesTable<false> {
    const TABLE_NAME: &'static str = "tables";
    async fn list_tables(
        catalog: &Arc<dyn Catalog>,
        tenant: &str,
        database_name: &str,
    ) -> Result<Vec<Arc<dyn Table>>> {
        catalog.list_tables(tenant, database_name).await
    }
}

#[async_trait::async_trait]
impl<const T: bool> AsyncSystemTable for TablesTable<T>
where TablesTable<T>: HistoryAware
{
    const NAME: &'static str = Self::TABLE_NAME;

    fn get_table_info(&self) -> &TableInfo {
        &self.table_info
    }

    async fn get_full_data(&self, ctx: Arc<dyn TableContext>) -> Result<Chunk> {
        let tenant = ctx.get_tenant();
<<<<<<< HEAD
        let catalog = ctx.get_catalog(CATALOG_DEFAULT)?;
        let databases = catalog.list_databases(tenant.as_str()).await?;

        let mut database_tables = vec![];
        for database in databases {
            let name = database.name();
            let tables = Self::list_tables(&catalog, tenant.as_str(), name).await?;
            for table in tables {
                database_tables.push((name.to_string(), table));
            }
        }

        let mut num_rows: Vec<u64> = Vec::new();
        let mut num_rows_valids: Vec<bool> = Vec::new();
        let mut data_size: Vec<u64> = Vec::new();
        let mut data_size_valids: Vec<bool> = Vec::new();
        let mut data_compressed_size: Vec<u64> = Vec::new();
        let mut data_compressed_size_valids: Vec<bool> = Vec::new();
        let mut index_size: Vec<u64> = Vec::new();
        let mut index_size_valids: Vec<bool> = Vec::new();

        for (_, tbl) in &database_tables {
            let stats = tbl.table_statistics()?;
            match stats.as_ref().and_then(|v| v.num_rows) {
                Some(v) => {
                    num_rows.push(v);
                    num_rows_valids.push(true);
                }
                None => {
                    num_rows.push(0);
                    num_rows_valids.push(false);
                }
            }
            match stats.as_ref().and_then(|v| v.data_size) {
                Some(v) => {
                    data_size.push(v);
                    data_size_valids.push(true);
                }
                None => {
                    data_size.push(0);
                    data_size_valids.push(false);
                }
            }
            match stats.as_ref().and_then(|v| v.data_size_compressed) {
                Some(v) => {
                    data_compressed_size.push(v);
                    data_compressed_size_valids.push(true);
                }
                None => {
                    data_compressed_size.push(0);
                    data_compressed_size_valids.push(false);
                }
            }
            match stats.as_ref().and_then(|v| v.index_size) {
                Some(v) => {
                    index_size.push(v);
                    index_size_valids.push(true);
                }
                None => {
                    index_size.push(0);
                    index_size_valids.push(false);
                }
            }
        }

        let databases: Vec<Vec<u8>> = database_tables
            .iter()
            .map(|(d, _)| d.as_bytes().to_vec())
            .collect();
        let names: Vec<Vec<u8>> = database_tables
            .iter()
            .map(|(_, v)| v.name().as_bytes().to_vec())
            .collect();
        let engines: Vec<Vec<u8>> = database_tables
            .iter()
            .map(|(_, v)| v.engine().as_bytes().to_vec())
            .collect();
        let created_ons: Vec<String> = database_tables
            .iter()
            .map(|(_, v)| {
                v.get_table_info()
                    .meta
                    .created_on
                    .format("%Y-%m-%d %H:%M:%S.%3f %z")
                    .to_string()
            })
            .collect();
        let created_ons: Vec<Vec<u8>> = created_ons.iter().map(|s| s.as_bytes().to_vec()).collect();
        let dropped_ons: Vec<String> = database_tables
            .iter()
            .map(|(_, v)| {
                v.get_table_info()
                    .meta
                    .drop_on
                    .map(|v| v.format("%Y-%m-%d %H:%M:%S.%3f %z").to_string())
                    .unwrap_or_else(|| "NULL".to_owned())
            })
            .collect();
        let dropped_ons: Vec<Vec<u8>> = dropped_ons.iter().map(|s| s.as_bytes().to_vec()).collect();
        let cluster_bys: Vec<String> = database_tables
            .iter()
            .map(|(_, v)| {
                v.get_table_info()
                    .meta
                    .default_cluster_key
                    .clone()
                    .unwrap_or_else(|| "".to_owned())
            })
            .collect();
        let cluster_bys: Vec<Vec<u8>> = cluster_bys.iter().map(|s| s.as_bytes().to_vec()).collect();

        let rows_len = databases.len();
        Ok(Chunk::new_from_sequence(
            vec![
                (
                    Value::Column(Column::from_data(databases)),
                    DataType::String,
                ),
                (Value::Column(Column::from_data(names)), DataType::String),
                (Value::Column(Column::from_data(engines)), DataType::String),
                (
                    Value::Column(Column::from_data(cluster_bys)),
                    DataType::String,
                ),
                (
                    Value::Column(Column::from_data(created_ons)),
                    DataType::String,
                ),
                (
                    Value::Column(Column::from_data(dropped_ons)),
                    DataType::String,
                ),
                (
                    Value::Column(Column::from_data_with_validity(num_rows, num_rows_valids)),
                    DataType::Nullable(Box::new(DataType::Number(NumberDataType::UInt64))),
                ),
                (
                    Value::Column(Column::from_data_with_validity(data_size, data_size_valids)),
                    DataType::Nullable(Box::new(DataType::Number(NumberDataType::UInt64))),
                ),
                (
                    Value::Column(Column::from_data_with_validity(
                        data_compressed_size,
                        data_compressed_size_valids,
                    )),
                    DataType::Nullable(Box::new(DataType::Number(NumberDataType::UInt64))),
                ),
                (
                    Value::Column(Column::from_data_with_validity(
                        index_size,
                        index_size_valids,
                    )),
                    DataType::Nullable(Box::new(DataType::Number(NumberDataType::UInt64))),
                ),
            ],
            rows_len,
        ))
=======
        let catalog_mgr = CatalogManager::instance();
        let ctls: Vec<(String, Arc<dyn Catalog>)> = catalog_mgr
            .catalogs
            .iter()
            .map(|e| (e.key().to_string(), e.value().clone()))
            .collect();
        let mut catalogs = MutableStringColumn::default(); // capacity unknown
        let mut databases = MutableStringColumn::default();
        let mut names = MutableStringColumn::default();
        let mut engines = MutableStringColumn::default();
        let mut cluster_bys = vec![];
        let mut created_ons = vec![];
        let mut dropped_ons = vec![];
        let mut num_rows: Vec<Option<u64>> = Vec::new();
        let mut data_size: Vec<Option<u64>> = Vec::new();
        let mut data_compressed_size: Vec<Option<u64>> = Vec::new();
        let mut index_size: Vec<Option<u64>> = Vec::new();

        for (ctl_name, ctl) in ctls.into_iter() {
            let dbs = ctl.list_databases(tenant.as_str()).await?;
            let ctl_name: &str = Box::leak(ctl_name.into_boxed_str());

            let mut database_tables = vec![];
            for database in dbs {
                let name = database.name().to_string().into_boxed_str();
                let name: &str = Box::leak(name);
                let tables = Self::list_tables(&ctl, tenant.as_str(), name).await?;
                for table in tables {
                    catalogs.append_value(ctl_name);
                    databases.append_value(name);
                    database_tables.push(table);
                }
            }

            for tbl in &database_tables {
                let stats = tbl.table_statistics()?;
                num_rows.push(stats.as_ref().and_then(|v| v.num_rows));
                data_size.push(stats.as_ref().and_then(|v| v.data_size));
                data_compressed_size.push(stats.as_ref().and_then(|v| v.data_size_compressed));
                index_size.push(stats.and_then(|v| v.index_size));

                names.append_value(tbl.name());
                engines.append_value(tbl.engine());

                let created_on = tbl
                    .get_table_info()
                    .meta
                    .created_on
                    .format("%Y-%m-%d %H:%M:%S.%3f %z")
                    .to_string();
                let dropped_on = tbl
                    .get_table_info()
                    .meta
                    .drop_on
                    .map(|v| v.format("%Y-%m-%d %H:%M:%S.%3f %z").to_string())
                    .unwrap_or_else(|| "NULL".to_owned());
                let cluster_by = tbl
                    .get_table_info()
                    .meta
                    .default_cluster_key
                    .as_ref()
                    .map(|s| s.clone().into_bytes())
                    .unwrap_or_else(Vec::new);
                created_ons.push(created_on);
                dropped_ons.push(dropped_on);
                cluster_bys.push(cluster_by);
            }
        }

        Ok(DataBlock::create(self.table_info.schema(), vec![
            catalogs.to_column(),
            databases.to_column(),
            names.to_column(),
            engines.to_column(),
            Series::from_data(cluster_bys),
            Series::from_data(created_ons),
            Series::from_data(dropped_ons),
            Series::from_data(num_rows),
            Series::from_data(data_size),
            Series::from_data(data_compressed_size),
            Series::from_data(index_size),
        ]))
>>>>>>> 6ced33dc
    }
}

impl<const T: bool> TablesTable<T>
where TablesTable<T>: HistoryAware
{
<<<<<<< HEAD
    pub fn schema() -> TableSchemaRef {
        TableSchemaRefExt::create(vec![
            TableField::new("database", TableDataType::String),
            TableField::new("name", TableDataType::String),
            TableField::new("engine", TableDataType::String),
            TableField::new("cluster_by", TableDataType::String),
            TableField::new("created_on", TableDataType::String),
            TableField::new("dropped_on", TableDataType::String),
            TableField::new(
                "num_rows",
                TableDataType::Nullable(Box::new(TableDataType::Number(NumberDataType::UInt64))),
            ),
            TableField::new(
                "data_size",
                TableDataType::Nullable(Box::new(TableDataType::Number(NumberDataType::UInt64))),
            ),
            TableField::new(
                "data_compressed_size",
                TableDataType::Nullable(Box::new(TableDataType::Number(NumberDataType::UInt64))),
            ),
            TableField::new(
                "index_size",
                TableDataType::Nullable(Box::new(TableDataType::Number(NumberDataType::UInt64))),
            ),
=======
    pub fn schema() -> Arc<DataSchema> {
        DataSchemaRefExt::create(vec![
            DataField::new("catalog", Vu8::to_data_type()),
            DataField::new("database", Vu8::to_data_type()),
            DataField::new("name", Vu8::to_data_type()),
            DataField::new("engine", Vu8::to_data_type()),
            DataField::new("cluster_by", Vu8::to_data_type()),
            DataField::new("created_on", Vu8::to_data_type()),
            DataField::new("dropped_on", Vu8::to_data_type()),
            DataField::new_nullable("num_rows", u64::to_data_type()),
            DataField::new_nullable("data_size", u64::to_data_type()),
            DataField::new_nullable("data_compressed_size", u64::to_data_type()),
            DataField::new_nullable("index_size", u64::to_data_type()),
>>>>>>> 6ced33dc
        ])
    }

    pub fn create(table_id: u64) -> Arc<dyn Table> {
        let name = Self::TABLE_NAME;
        let table_info = TableInfo {
            desc: format!("'system'.'{name}'"),
            name: Self::NAME.to_owned(),
            ident: TableIdent::new(table_id, 0),
            meta: TableMeta {
                schema: TablesTable::<T>::schema(),
                engine: "SystemTables".to_string(),

                ..Default::default()
            },
            ..Default::default()
        };

        AsyncOneBlockSystemTable::create(TablesTable::<T> { table_info })
    }
}<|MERGE_RESOLUTION|>--- conflicted
+++ resolved
@@ -92,16 +92,29 @@
 
     async fn get_full_data(&self, ctx: Arc<dyn TableContext>) -> Result<Chunk> {
         let tenant = ctx.get_tenant();
-<<<<<<< HEAD
-        let catalog = ctx.get_catalog(CATALOG_DEFAULT)?;
-        let databases = catalog.list_databases(tenant.as_str()).await?;
-
+        let catalog_mgr = CatalogManager::instance();
+        let ctls: Vec<(String, Arc<dyn Catalog>)> = catalog_mgr
+            .catalogs
+            .iter()
+            .map(|e| (e.key().to_string(), e.value().clone()))
+            .collect();
+
+        let mut catalogs = vec![];
+        let mut databases = vec![];
         let mut database_tables = vec![];
-        for database in databases {
-            let name = database.name();
-            let tables = Self::list_tables(&catalog, tenant.as_str(), name).await?;
-            for table in tables {
-                database_tables.push((name.to_string(), table));
+        for (ctl_name, ctl) in ctls.into_iter() {
+            let dbs = ctl.list_databases(tenant.as_str()).await?;
+            let ctl_name: &str = Box::leak(ctl_name.into_boxed_str());
+
+            for db in dbs {
+                let name = db.name().to_string().into_boxed_str();
+                let name: &str = Box::leak(name);
+                let tables = Self::list_tables(&ctl, tenant.as_str(), name).await?;
+                for table in tables {
+                    catalogs.push(ctl_name.as_bytes().to_vec());
+                    databases.push(name.as_bytes().to_vec());
+                    database_tables.push(table);
+                }
             }
         }
 
@@ -114,7 +127,7 @@
         let mut index_size: Vec<u64> = Vec::new();
         let mut index_size_valids: Vec<bool> = Vec::new();
 
-        for (_, tbl) in &database_tables {
+        for tbl in &database_tables {
             let stats = tbl.table_statistics()?;
             match stats.as_ref().and_then(|v| v.num_rows) {
                 Some(v) => {
@@ -158,21 +171,17 @@
             }
         }
 
-        let databases: Vec<Vec<u8>> = database_tables
-            .iter()
-            .map(|(d, _)| d.as_bytes().to_vec())
-            .collect();
         let names: Vec<Vec<u8>> = database_tables
             .iter()
-            .map(|(_, v)| v.name().as_bytes().to_vec())
+            .map(|v| v.name().as_bytes().to_vec())
             .collect();
         let engines: Vec<Vec<u8>> = database_tables
             .iter()
-            .map(|(_, v)| v.engine().as_bytes().to_vec())
+            .map(|v| v.engine().as_bytes().to_vec())
             .collect();
         let created_ons: Vec<String> = database_tables
             .iter()
-            .map(|(_, v)| {
+            .map(|v| {
                 v.get_table_info()
                     .meta
                     .created_on
@@ -183,7 +192,7 @@
         let created_ons: Vec<Vec<u8>> = created_ons.iter().map(|s| s.as_bytes().to_vec()).collect();
         let dropped_ons: Vec<String> = database_tables
             .iter()
-            .map(|(_, v)| {
+            .map(|v| {
                 v.get_table_info()
                     .meta
                     .drop_on
@@ -194,7 +203,7 @@
         let dropped_ons: Vec<Vec<u8>> = dropped_ons.iter().map(|s| s.as_bytes().to_vec()).collect();
         let cluster_bys: Vec<String> = database_tables
             .iter()
-            .map(|(_, v)| {
+            .map(|v| {
                 v.get_table_info()
                     .meta
                     .default_cluster_key
@@ -207,6 +216,7 @@
         let rows_len = databases.len();
         Ok(Chunk::new_from_sequence(
             vec![
+                (Value::Column(Column::from_data(catalogs)), DataType::String),
                 (
                     Value::Column(Column::from_data(databases)),
                     DataType::String,
@@ -250,99 +260,15 @@
             ],
             rows_len,
         ))
-=======
-        let catalog_mgr = CatalogManager::instance();
-        let ctls: Vec<(String, Arc<dyn Catalog>)> = catalog_mgr
-            .catalogs
-            .iter()
-            .map(|e| (e.key().to_string(), e.value().clone()))
-            .collect();
-        let mut catalogs = MutableStringColumn::default(); // capacity unknown
-        let mut databases = MutableStringColumn::default();
-        let mut names = MutableStringColumn::default();
-        let mut engines = MutableStringColumn::default();
-        let mut cluster_bys = vec![];
-        let mut created_ons = vec![];
-        let mut dropped_ons = vec![];
-        let mut num_rows: Vec<Option<u64>> = Vec::new();
-        let mut data_size: Vec<Option<u64>> = Vec::new();
-        let mut data_compressed_size: Vec<Option<u64>> = Vec::new();
-        let mut index_size: Vec<Option<u64>> = Vec::new();
-
-        for (ctl_name, ctl) in ctls.into_iter() {
-            let dbs = ctl.list_databases(tenant.as_str()).await?;
-            let ctl_name: &str = Box::leak(ctl_name.into_boxed_str());
-
-            let mut database_tables = vec![];
-            for database in dbs {
-                let name = database.name().to_string().into_boxed_str();
-                let name: &str = Box::leak(name);
-                let tables = Self::list_tables(&ctl, tenant.as_str(), name).await?;
-                for table in tables {
-                    catalogs.append_value(ctl_name);
-                    databases.append_value(name);
-                    database_tables.push(table);
-                }
-            }
-
-            for tbl in &database_tables {
-                let stats = tbl.table_statistics()?;
-                num_rows.push(stats.as_ref().and_then(|v| v.num_rows));
-                data_size.push(stats.as_ref().and_then(|v| v.data_size));
-                data_compressed_size.push(stats.as_ref().and_then(|v| v.data_size_compressed));
-                index_size.push(stats.and_then(|v| v.index_size));
-
-                names.append_value(tbl.name());
-                engines.append_value(tbl.engine());
-
-                let created_on = tbl
-                    .get_table_info()
-                    .meta
-                    .created_on
-                    .format("%Y-%m-%d %H:%M:%S.%3f %z")
-                    .to_string();
-                let dropped_on = tbl
-                    .get_table_info()
-                    .meta
-                    .drop_on
-                    .map(|v| v.format("%Y-%m-%d %H:%M:%S.%3f %z").to_string())
-                    .unwrap_or_else(|| "NULL".to_owned());
-                let cluster_by = tbl
-                    .get_table_info()
-                    .meta
-                    .default_cluster_key
-                    .as_ref()
-                    .map(|s| s.clone().into_bytes())
-                    .unwrap_or_else(Vec::new);
-                created_ons.push(created_on);
-                dropped_ons.push(dropped_on);
-                cluster_bys.push(cluster_by);
-            }
-        }
-
-        Ok(DataBlock::create(self.table_info.schema(), vec![
-            catalogs.to_column(),
-            databases.to_column(),
-            names.to_column(),
-            engines.to_column(),
-            Series::from_data(cluster_bys),
-            Series::from_data(created_ons),
-            Series::from_data(dropped_ons),
-            Series::from_data(num_rows),
-            Series::from_data(data_size),
-            Series::from_data(data_compressed_size),
-            Series::from_data(index_size),
-        ]))
->>>>>>> 6ced33dc
     }
 }
 
 impl<const T: bool> TablesTable<T>
 where TablesTable<T>: HistoryAware
 {
-<<<<<<< HEAD
     pub fn schema() -> TableSchemaRef {
         TableSchemaRefExt::create(vec![
+            TableField::new("catalog", TableDataType::String),
             TableField::new("database", TableDataType::String),
             TableField::new("name", TableDataType::String),
             TableField::new("engine", TableDataType::String),
@@ -365,21 +291,6 @@
                 "index_size",
                 TableDataType::Nullable(Box::new(TableDataType::Number(NumberDataType::UInt64))),
             ),
-=======
-    pub fn schema() -> Arc<DataSchema> {
-        DataSchemaRefExt::create(vec![
-            DataField::new("catalog", Vu8::to_data_type()),
-            DataField::new("database", Vu8::to_data_type()),
-            DataField::new("name", Vu8::to_data_type()),
-            DataField::new("engine", Vu8::to_data_type()),
-            DataField::new("cluster_by", Vu8::to_data_type()),
-            DataField::new("created_on", Vu8::to_data_type()),
-            DataField::new("dropped_on", Vu8::to_data_type()),
-            DataField::new_nullable("num_rows", u64::to_data_type()),
-            DataField::new_nullable("data_size", u64::to_data_type()),
-            DataField::new_nullable("data_compressed_size", u64::to_data_type()),
-            DataField::new_nullable("index_size", u64::to_data_type()),
->>>>>>> 6ced33dc
         ])
     }
 
