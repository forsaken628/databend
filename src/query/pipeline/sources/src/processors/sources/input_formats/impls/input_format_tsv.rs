//  Copyright 2022 Datafuse Labs.
//
//  Licensed under the Apache License, Version 2.0 (the "License");
//  you may not use this file except in compliance with the License.
//  You may obtain a copy of the License at
//
//      http://www.apache.org/licenses/LICENSE-2.0
//
//  Unless required by applicable law or agreed to in writing, software
//  distributed under the License is distributed on an "AS IS" BASIS,
//  WITHOUT WARRANTIES OR CONDITIONS OF ANY KIND, either express or implied.
//  See the License for the specific language governing permissions and
//  limitations under the License.

use std::io::Cursor;
use std::sync::Arc;

use common_exception::ErrorCode;
use common_exception::Result;
use common_expression::DataSchemaRef;
use common_expression::TypeDeserializer;
use common_formats::FieldDecoder;
use common_formats::FieldDecoderRowBased;
use common_formats::FieldDecoderTSV;
use common_formats::FileFormatOptionsExt;
use common_io::cursor_ext::*;
use common_io::format_diagnostic::verbose_string;
use common_meta_types::StageFileFormatType;

use crate::processors::sources::input_formats::input_format_text::AligningState;
use crate::processors::sources::input_formats::input_format_text::ChunkBuilder;
use crate::processors::sources::input_formats::input_format_text::InputFormatTextBase;
use crate::processors::sources::input_formats::input_format_text::RowBatch;

pub struct InputFormatTSV {}

impl InputFormatTSV {
    #[allow(clippy::too_many_arguments)]
    fn read_row(
        field_decoder: &FieldDecoderTSV,
        buf: &[u8],
        deserializers: &mut Vec<Box<dyn TypeDeserializer>>,
        schema: &DataSchemaRef,
        path: &str,
        batch_id: usize,
        offset: usize,
        row_index: Option<usize>,
    ) -> Result<()> {
        let num_columns = deserializers.len();
        let mut column_index = 0;
        let mut field_start = 0;
        let mut pos = 0;
        let mut err_msg = None;
        let buf_len = buf.len();

        todo!("expression");

        if err_msg.is_none() && column_index < num_columns {
            // todo(youngsofun): allow it optionally (set default)
            err_msg = Some(format!(
                "need {} columns, find {} only",
                num_columns, column_index
            ));
        }

        if let Some(m) = err_msg {
            let row_info = if let Some(r) = row_index {
                format!("at row {},", r)
            } else {
                String::new()
            };
            let mut msg = format!(
                "fail to parse tsv {} batch {} at offset {}, {} reason={}, row data: ",
                path,
                batch_id,
                offset + pos,
                row_info,
                m
            );
            verbose_string(buf, &mut msg);
            Err(ErrorCode::BadBytes(msg))
        } else {
            Ok(())
        }
    }
}

impl InputFormatTextBase for InputFormatTSV {
    fn format_type() -> StageFileFormatType {
        StageFileFormatType::Tsv
    }

    fn is_splittable() -> bool {
        true
    }

    fn create_field_decoder(options: &FileFormatOptionsExt) -> Arc<dyn FieldDecoder> {
        Arc::new(FieldDecoderTSV::create(options))
    }

<<<<<<< HEAD
    fn default_field_delimiter() -> u8 {
        b'\t'
    }

    fn deserialize(builder: &mut ChunkBuilder<Self>, batch: RowBatch) -> Result<()> {
=======
    fn deserialize(builder: &mut BlockBuilder<Self>, batch: RowBatch) -> Result<()> {
>>>>>>> 38d56645
        tracing::debug!(
            "tsv deserializing row batch {}, id={}, start_row={:?}, offset={}",
            batch.path,
            batch.batch_id,
            batch.start_row,
            batch.offset
        );
        let field_decoder = builder
            .field_decoder
            .as_any()
            .downcast_ref::<FieldDecoderTSV>()
            .expect("must success");
        let schema = &builder.ctx.schema;
        let columns = &mut builder.mutable_columns;
        let mut start = 0usize;
        let start_row = batch.start_row;
        for (i, end) in batch.row_ends.iter().enumerate() {
            let buf = &batch.data[start..*end]; // include \n
            Self::read_row(
                field_decoder,
                buf,
                columns,
                schema,
                &batch.path,
                batch.batch_id,
                batch.offset + start,
                start_row.map(|n| n + i),
            )?;
            start = *end;
        }
        Ok(())
    }

    fn align(state: &mut AligningState<Self>, buf: &[u8]) -> Result<Vec<RowBatch>> {
        Ok(state.align_by_record_delimiter(buf))
    }
}

pub fn format_column_error(
    schema: &DataSchemaRef,
    column_index: usize,
    col_data: &[u8],
    msg: &str,
) -> String {
    let mut data = String::new();
    verbose_string(col_data, &mut data);
    let field = &schema.fields()[column_index];
    format!(
        "fail to decode column {} ({} {}): {}, [column_data]=[{}]",
        column_index,
        field.name(),
        field.data_type(),
        msg,
        data
    )
}<|MERGE_RESOLUTION|>--- conflicted
+++ resolved
@@ -98,15 +98,7 @@
         Arc::new(FieldDecoderTSV::create(options))
     }
 
-<<<<<<< HEAD
-    fn default_field_delimiter() -> u8 {
-        b'\t'
-    }
-
     fn deserialize(builder: &mut ChunkBuilder<Self>, batch: RowBatch) -> Result<()> {
-=======
-    fn deserialize(builder: &mut BlockBuilder<Self>, batch: RowBatch) -> Result<()> {
->>>>>>> 38d56645
         tracing::debug!(
             "tsv deserializing row batch {}, id={}, start_row={:?}, offset={}",
             batch.path,
